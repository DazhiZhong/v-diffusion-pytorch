import torch
from tqdm.auto import trange

from . import utils

# These 4 sample_foo functions are subroutines called by sample()

<<<<<<< HEAD
def sample_step_pred(model, x, steps, eta, extra_args, ts, alphas, sigmas, i):
    # Get the model output (v, the predicted velocity)
    with torch.cuda.amp.autocast():
        v = model(x, ts * steps[i], **extra_args).float()

    # Predict the noise and the denoised image
    pred = x * alphas[i] - v * sigmas[i]

    return pred, v


def sample_step_noise(model, x, steps, eta, extra_args, ts, alphas, sigmas, i, pred, v):
    eps = x * sigmas[i] + v * alphas[i]

    # If we are not on the last timestep, compute the noisy image for the
    # next timestep.
    if i < len(steps) - 1:
        # If eta > 0, adjust the scaling factor for the predicted noise
        # downward according to the amount of additional noise to add
        ddim_sigma = eta * (sigmas[i + 1]**2 / sigmas[i]**2).sqrt() * \
            (1 - alphas[i]**2 / alphas[i + 1]**2).sqrt()
        adjusted_sigma = (sigmas[i + 1]**2 - ddim_sigma**2).sqrt()

        # Recombine the predicted noise and predicted denoised image in the
        # correct proportions for the next step
        x = pred * alphas[i + 1] + eps * adjusted_sigma

        # Add the correct amount of fresh noise

        if eta:
            x = x + torch.randn_like(x) * ddim_sigma

    return x

def sample_setup(model, x, steps, eta, extra_args):
    """Draws samples from a model given starting noise."""
    
    # print("SAMPLE SETUP ", steps.shape)
    ts = x.new_ones([x.shape[0]])

    # Create the noise schedule
    alphas, sigmas = utils.t_to_alpha_sigma(steps)

    sample_state = [model, steps, eta, extra_args, ts, alphas, sigmas]
    return sample_state

def sample_step(sample_state, x, i, last_pred, last_v):
    model, steps, eta, extra_args, ts, alphas, sigmas = sample_state
    pred, v = sample_step_pred(model, x, steps, eta, extra_args, ts, alphas, sigmas, i)
    return pred, v, x


def sample_noise(sample_state, x, i, last_pred, last_v):
    model, steps, eta, extra_args, ts, alphas, sigmas = sample_state
    if last_pred != None:
        x = sample_step_noise(model, x, steps, eta, extra_args, ts, alphas, sigmas, i, last_pred, last_v)
    return x

# this new version of sample calls the above four functions to do the work
def sample_split(model, x, steps, eta, extra_args):
    pred = None
    v = None
    sample_state = sample_setup(model, x, steps, eta, extra_args)
    for i in trange(len(steps)):
        pred, v, x = sample_step(sample_state, x, i, pred, v)
        x = sample_noise(sample_state, x, i, pred, v)

    return pred

# this is the original version of sample which did everything at once
=======
# DDPM/DDIM sampling

>>>>>>> 1ed89e0e
@torch.no_grad()
def sample(model, x, steps, eta, extra_args, callback=None):
    """Draws samples from a model given starting noise."""
    ts = x.new_ones([x.shape[0]])

    # Create the noise schedule
    alphas, sigmas = utils.t_to_alpha_sigma(steps)

    # The sampling loop
    for i in trange(len(steps), disable=None):

        # Get the model output (v, the predicted velocity)
        with torch.cuda.amp.autocast():
            v = model(x, ts * steps[i], **extra_args).float()

        # Predict the noise and the denoised image
        pred = x * alphas[i] - v * sigmas[i]
        eps = x * sigmas[i] + v * alphas[i]

        # Call the callback
        if callback is not None:
            callback({'x': x, 'i': i, 't': steps[i], 'v': v, 'pred': pred})

        # If we are not on the last timestep, compute the noisy image for the
        # next timestep.
        if i < len(steps) - 1:
            # If eta > 0, adjust the scaling factor for the predicted noise
            # downward according to the amount of additional noise to add
            ddim_sigma = eta * (sigmas[i + 1]**2 / sigmas[i]**2).sqrt() * \
                (1 - alphas[i]**2 / alphas[i + 1]**2).sqrt()
            adjusted_sigma = (sigmas[i + 1]**2 - ddim_sigma**2).sqrt()

            # Recombine the predicted noise and predicted denoised image in the
            # correct proportions for the next step
            x = pred * alphas[i + 1] + eps * adjusted_sigma

            # Add the correct amount of fresh noise
            if eta:
                x += torch.randn_like(x) * ddim_sigma

    # If we are on the last timestep, output the denoised image
    return pred


@torch.no_grad()
def cond_sample(model, x, steps, eta, extra_args, cond_fn, callback=None):
    """Draws guided samples from a model given starting noise."""
    ts = x.new_ones([x.shape[0]])

    # Create the noise schedule
    alphas, sigmas = utils.t_to_alpha_sigma(steps)

    # The sampling loop
    for i in trange(len(steps), disable=None):

        # Get the model output
        with torch.enable_grad():
            x = x.detach().requires_grad_()
            with torch.cuda.amp.autocast():
                v = model(x, ts * steps[i], **extra_args)

            pred = x * alphas[i] - v * sigmas[i]

            # Call the callback
            if callback is not None:
                callback({'x': x, 'i': i, 't': steps[i], 'v': v.detach(), 'pred': pred.detach()})

            if steps[i] < 1:
                cond_grad = cond_fn(x, ts * steps[i], pred, **extra_args).detach()
                v = v.detach() - cond_grad * (sigmas[i] / alphas[i])
            else:
                v = v.detach()

        # Predict the noise and the denoised image
        pred = x * alphas[i] - v * sigmas[i]
        eps = x * sigmas[i] + v * alphas[i]

        # If we are not on the last timestep, compute the noisy image for the
        # next timestep.
        if i < len(steps) - 1:
            # If eta > 0, adjust the scaling factor for the predicted noise
            # downward according to the amount of additional noise to add
            ddim_sigma = eta * (sigmas[i + 1]**2 / sigmas[i]**2).sqrt() * \
                (1 - alphas[i]**2 / alphas[i + 1]**2).sqrt()
            adjusted_sigma = (sigmas[i + 1]**2 - ddim_sigma**2).sqrt()

            # Recombine the predicted noise and predicted denoised image in the
            # correct proportions for the next step
            x = pred * alphas[i + 1] + eps * adjusted_sigma

            # Add the correct amount of fresh noise
            if eta:
                x += torch.randn_like(x) * ddim_sigma

    # If we are on the last timestep, output the denoised image
    return pred


@torch.no_grad()
def reverse_sample(model, x, steps, extra_args, callback=None):
    """Finds a starting latent that would produce the given image with DDIM
    (eta=0) sampling."""
    ts = x.new_ones([x.shape[0]])

    # Create the noise schedule
    alphas, sigmas = utils.t_to_alpha_sigma(steps)

    # The sampling loop
    for i in trange(len(steps) - 1, disable=None):

        # Get the model output (v, the predicted velocity)
        with torch.cuda.amp.autocast():
            v = model(x, ts * steps[i], **extra_args).float()

        # Predict the noise and the denoised image
        pred = x * alphas[i] - v * sigmas[i]
        eps = x * sigmas[i] + v * alphas[i]

        # Call the callback
        if callback is not None:
            callback({'x': x, 'i': i, 't': steps[i], 'v': v, 'pred': pred})

        # Recombine the predicted noise and predicted denoised image in the
        # correct proportions for the next step
        x = pred * alphas[i + 1] + eps * sigmas[i + 1]

    return x


# PNDM sampling (see https://openreview.net/pdf?id=PlKWVd2yBkY)

def make_eps_model_fn(model):
    def eps_model_fn(x, t, **extra_args):
        alphas, sigmas = utils.t_to_alpha_sigma(t)
        v = model(x, t, **extra_args)
        eps = x * sigmas[:, None, None, None] + v * alphas[:, None, None, None]
        return eps
    return eps_model_fn


def make_autocast_model_fn(model, enabled=True):
    def autocast_model_fn(*args, **kwargs):
        with torch.cuda.amp.autocast(enabled):
            return model(*args, **kwargs).float()
    return autocast_model_fn


def transfer(x, eps, t_1, t_2):
    alphas, sigmas = utils.t_to_alpha_sigma(t_1)
    next_alphas, next_sigmas = utils.t_to_alpha_sigma(t_2)
    pred = (x - eps * sigmas[:, None, None, None]) / alphas[:, None, None, None]
    x = pred * next_alphas[:, None, None, None] + eps * next_sigmas[:, None, None, None]
    return x, pred


def prk_step(model, x, t_1, t_2, extra_args):
    eps_model_fn = make_eps_model_fn(model)
    t_mid = (t_2 + t_1) / 2
    eps_1 = eps_model_fn(x, t_1, **extra_args)
    x_1, _ = transfer(x, eps_1, t_1, t_mid)
    eps_2 = eps_model_fn(x_1, t_mid, **extra_args)
    x_2, _ = transfer(x, eps_2, t_1, t_mid)
    eps_3 = eps_model_fn(x_2, t_mid, **extra_args)
    x_3, _ = transfer(x, eps_3, t_1, t_2)
    eps_4 = eps_model_fn(x_3, t_2, **extra_args)
    eps_prime = (eps_1 + 2 * eps_2 + 2 * eps_3 + eps_4) / 6
    x_new, pred = transfer(x, eps_prime, t_1, t_2)
    return x_new, eps_prime, pred


def plms_step(model, x, old_eps, t_1, t_2, extra_args):
    eps_model_fn = make_eps_model_fn(model)
    eps = eps_model_fn(x, t_1, **extra_args)
    eps_prime = (55 * eps - 59 * old_eps[-1] + 37 * old_eps[-2] - 9 * old_eps[-3]) / 24
    x_new, _ = transfer(x, eps_prime, t_1, t_2)
    _, pred = transfer(x, eps, t_1, t_2)
    return x_new, eps, pred


@torch.no_grad()
def prk_sample(model, x, steps, extra_args, is_reverse=False, callback=None):
    """Draws samples from a model given starting noise using fourth-order
    Pseudo Runge-Kutta."""
    ts = x.new_ones([x.shape[0]])
    model_fn = make_autocast_model_fn(model)
    if not is_reverse:
        steps = torch.cat([steps, steps.new_zeros([1])])
    for i in trange(len(steps) - 1, disable=None):
        x, _, pred = prk_step(model_fn, x, steps[i] * ts, steps[i + 1] * ts, extra_args)
        if callback is not None:
            callback({'x': x, 'i': i, 't': steps[i], 'pred': pred})
    return x


@torch.no_grad()
def plms_sample(model, x, steps, extra_args, is_reverse=False, callback=None):
    """Draws samples from a model given starting noise using fourth order
    Pseudo Linear Multistep."""
    ts = x.new_ones([x.shape[0]])
    model_fn = make_autocast_model_fn(model)
    if not is_reverse:
        steps = torch.cat([steps, steps.new_zeros([1])])
    old_eps = []
    for i in trange(len(steps) - 1, disable=None):
        if len(old_eps) < 3:
            x, eps, pred = prk_step(model_fn, x, steps[i] * ts, steps[i + 1] * ts, extra_args)
        else:
            x, eps, pred = plms_step(model_fn, x, old_eps, steps[i] * ts, steps[i + 1] * ts, extra_args)
            old_eps.pop(0)
        old_eps.append(eps)
        if callback is not None:
            callback({'x': x, 'i': i, 't': steps[i], 'pred': pred})
    return x


def pie_step(model, x, t_1, t_2, extra_args):
    eps_model_fn = make_eps_model_fn(model)
    eps_1 = eps_model_fn(x, t_1, **extra_args)
    x_1, _ = transfer(x, eps_1, t_1, t_2)
    eps_2 = eps_model_fn(x_1, t_2, **extra_args)
    eps_prime = (eps_1 + eps_2) / 2
    x_new, pred = transfer(x, eps_prime, t_1, t_2)
    return x_new, eps_prime, pred


def plms2_step(model, x, old_eps, t_1, t_2, extra_args):
    eps_model_fn = make_eps_model_fn(model)
    eps = eps_model_fn(x, t_1, **extra_args)
    eps_prime = (3 * eps - old_eps[-1]) / 2
    x_new, _ = transfer(x, eps_prime, t_1, t_2)
    _, pred = transfer(x, eps, t_1, t_2)
    return x_new, eps, pred


@torch.no_grad()
def pie_sample(model, x, steps, extra_args, is_reverse=False, callback=None):
    """Draws samples from a model given starting noise using second-order
    Pseudo Improved Euler."""
    ts = x.new_ones([x.shape[0]])
    model_fn = make_autocast_model_fn(model)
    if not is_reverse:
        steps = torch.cat([steps, steps.new_zeros([1])])
    for i in trange(len(steps) - 1, disable=None):
        x, _, pred = pie_step(model_fn, x, steps[i] * ts, steps[i + 1] * ts, extra_args)
        if callback is not None:
            callback({'x': x, 'i': i, 't': steps[i], 'pred': pred})
    return x


@torch.no_grad()
def plms2_sample(model, x, steps, extra_args, is_reverse=False, callback=None):
    """Draws samples from a model given starting noise using second order
    Pseudo Linear Multistep."""
    ts = x.new_ones([x.shape[0]])
    model_fn = make_autocast_model_fn(model)
    if not is_reverse:
        steps = torch.cat([steps, steps.new_zeros([1])])
    old_eps = []
    for i in trange(len(steps) - 1, disable=None):
        if len(old_eps) < 1:
            x, eps, pred = pie_step(model_fn, x, steps[i] * ts, steps[i + 1] * ts, extra_args)
        else:
            x, eps, pred = plms2_step(model_fn, x, old_eps, steps[i] * ts, steps[i + 1] * ts, extra_args)
            old_eps.pop(0)
        old_eps.append(eps)
        if callback is not None:
            callback({'x': x, 'i': i, 't': steps[i], 'pred': pred})
    return x<|MERGE_RESOLUTION|>--- conflicted
+++ resolved
@@ -5,7 +5,6 @@
 
 # These 4 sample_foo functions are subroutines called by sample()
 
-<<<<<<< HEAD
 def sample_step_pred(model, x, steps, eta, extra_args, ts, alphas, sigmas, i):
     # Get the model output (v, the predicted velocity)
     with torch.cuda.amp.autocast():
@@ -76,10 +75,8 @@
     return pred
 
 # this is the original version of sample which did everything at once
-=======
 # DDPM/DDIM sampling
 
->>>>>>> 1ed89e0e
 @torch.no_grad()
 def sample(model, x, steps, eta, extra_args, callback=None):
     """Draws samples from a model given starting noise."""
