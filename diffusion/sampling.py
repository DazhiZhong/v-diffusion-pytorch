import torch
from tqdm.auto import trange

from . import utils

# These 4 sample_foo functions are subroutines called by sample()

def sample_step_pred(model, x, steps, eta, extra_args, ts, alphas, sigmas, i):
    # Get the model output (v, the predicted velocity)
    with torch.cuda.amp.autocast():
        v = model(x, ts * steps[i], **extra_args).float()

    # Predict the noise and the denoised image
    pred = x * alphas[i] - v * sigmas[i]

    return pred, v


def sample_step_noise(model, x, steps, eta, extra_args, ts, alphas, sigmas, i, pred, v):
    eps = x * sigmas[i] + v * alphas[i]

    # If we are not on the last timestep, compute the noisy image for the
    # next timestep.
    if i < len(steps) - 1:
        # If eta > 0, adjust the scaling factor for the predicted noise
        # downward according to the amount of additional noise to add
        ddim_sigma = eta * (sigmas[i + 1]**2 / sigmas[i]**2).sqrt() * \
            (1 - alphas[i]**2 / alphas[i + 1]**2).sqrt()
        adjusted_sigma = (sigmas[i + 1]**2 - ddim_sigma**2).sqrt()

        # Recombine the predicted noise and predicted denoised image in the
        # correct proportions for the next step
        x = pred * alphas[i + 1] + eps * adjusted_sigma

        # Add the correct amount of fresh noise

        if eta:
            x = x + torch.randn_like(x) * ddim_sigma

    return x

def sample_setup(model, x, steps, eta, extra_args):
    """Draws samples from a model given starting noise."""
<<<<<<< HEAD
    
=======

>>>>>>> 9ad961d2
    # print("SAMPLE SETUP ", steps.shape)
    ts = x.new_ones([x.shape[0]])

    # Create the noise schedule
    alphas, sigmas = utils.t_to_alpha_sigma(steps)

    sample_state = [model, steps, eta, extra_args, ts, alphas, sigmas]
    return sample_state

def sample_step(sample_state, x, i, last_pred, last_v):
    model, steps, eta, extra_args, ts, alphas, sigmas = sample_state
    pred, v = sample_step_pred(model, x, steps, eta, extra_args, ts, alphas, sigmas, i)
    return pred, v, x


def sample_noise(sample_state, x, i, last_pred, last_v):
    model, steps, eta, extra_args, ts, alphas, sigmas = sample_state
    if last_pred != None:
        x = sample_step_noise(model, x, steps, eta, extra_args, ts, alphas, sigmas, i, last_pred, last_v)
    return x

# this new version of sample calls the above four functions to do the work
<<<<<<< HEAD
def sample(model, x, steps, eta, extra_args):
=======
def sample_split(model, x, steps, eta, extra_args):
>>>>>>> 9ad961d2
    pred = None
    v = None
    sample_state = sample_setup(model, x, steps, eta, extra_args)
    for i in trange(len(steps)):
        pred, v, x = sample_step(sample_state, x, i, pred, v)
        x = sample_noise(sample_state, x, i, pred, v)

    return pred

# this is the original version of sample which did everything at once
@torch.no_grad()
def sample_original(model, x, steps, eta, extra_args, callback=None):
    """Draws samples from a model given starting noise."""
    ts = x.new_ones([x.shape[0]])

    # Create the noise schedule
    alphas, sigmas = utils.t_to_alpha_sigma(steps)

    # The sampling loop
    for i in trange(len(steps)):

        # Get the model output (v, the predicted velocity)
        with torch.cuda.amp.autocast():
            v = model(x, ts * steps[i], **extra_args).float()

        # Predict the noise and the denoised image
        pred = x * alphas[i] - v * sigmas[i]
        eps = x * sigmas[i] + v * alphas[i]

        # Call the callback
        if callback is not None:
            callback({'x': x, 'i': i, 't': steps[i], 'v': v, 'pred': pred})

        # If we are not on the last timestep, compute the noisy image for the
        # next timestep.
        if i < len(steps) - 1:
            # If eta > 0, adjust the scaling factor for the predicted noise
            # downward according to the amount of additional noise to add
            ddim_sigma = eta * (sigmas[i + 1]**2 / sigmas[i]**2).sqrt() * \
                (1 - alphas[i]**2 / alphas[i + 1]**2).sqrt()
            adjusted_sigma = (sigmas[i + 1]**2 - ddim_sigma**2).sqrt()

            # Recombine the predicted noise and predicted denoised image in the
            # correct proportions for the next step
            x = pred * alphas[i + 1] + eps * adjusted_sigma

            # Add the correct amount of fresh noise
            if eta:
                x += torch.randn_like(x) * ddim_sigma

    # If we are on the last timestep, output the denoised image
    return pred


@torch.no_grad()
def cond_sample(model, x, steps, eta, extra_args, cond_fn, callback=None):
    """Draws guided samples from a model given starting noise."""
    ts = x.new_ones([x.shape[0]])

    # Create the noise schedule
    alphas, sigmas = utils.t_to_alpha_sigma(steps)

    # The sampling loop
    for i in trange(len(steps)):

        # Get the model output
        with torch.enable_grad():
            x = x.detach().requires_grad_()
            with torch.cuda.amp.autocast():
                v = model(x, ts * steps[i], **extra_args)

            pred = x * alphas[i] - v * sigmas[i]

            # Call the callback
            if callback is not None:
                callback({'x': x, 'i': i, 't': steps[i], 'v': v.detach(), 'pred': pred.detach()})

            if steps[i] < 1:
                cond_grad = cond_fn(x, ts * steps[i], pred, **extra_args).detach()
                v = v.detach() - cond_grad * (sigmas[i] / alphas[i])
            else:
                v = v.detach()

        # Predict the noise and the denoised image
        pred = x * alphas[i] - v * sigmas[i]
        eps = x * sigmas[i] + v * alphas[i]

        # If we are not on the last timestep, compute the noisy image for the
        # next timestep.
        if i < len(steps) - 1:
            # If eta > 0, adjust the scaling factor for the predicted noise
            # downward according to the amount of additional noise to add
            ddim_sigma = eta * (sigmas[i + 1]**2 / sigmas[i]**2).sqrt() * \
                (1 - alphas[i]**2 / alphas[i + 1]**2).sqrt()
            adjusted_sigma = (sigmas[i + 1]**2 - ddim_sigma**2).sqrt()

            # Recombine the predicted noise and predicted denoised image in the
            # correct proportions for the next step
            x = pred * alphas[i + 1] + eps * adjusted_sigma

            # Add the correct amount of fresh noise
            if eta:
                x += torch.randn_like(x) * ddim_sigma

    # If we are on the last timestep, output the denoised image
    return pred


@torch.no_grad()
def reverse_sample(model, x, steps, extra_args, callback=None):
    """Finds a starting latent that would produce the given image with DDIM
    (eta=0) sampling."""
    ts = x.new_ones([x.shape[0]])

    # Create the noise schedule
    alphas, sigmas = utils.t_to_alpha_sigma(steps)

    # The sampling loop
    for i in trange(len(steps) - 1):

        # Get the model output (v, the predicted velocity)
        with torch.cuda.amp.autocast():
            v = model(x, ts * steps[i], **extra_args).float()

        # Predict the noise and the denoised image
        pred = x * alphas[i] - v * sigmas[i]
        eps = x * sigmas[i] + v * alphas[i]

        # Call the callback
        if callback is not None:
            callback({'x': x, 'i': i, 't': steps[i], 'v': v, 'pred': pred})

        # Recombine the predicted noise and predicted denoised image in the
        # correct proportions for the next step
        x = pred * alphas[i + 1] + eps * sigmas[i + 1]

    return x<|MERGE_RESOLUTION|>--- conflicted
+++ resolved
@@ -41,11 +41,7 @@
 
 def sample_setup(model, x, steps, eta, extra_args):
     """Draws samples from a model given starting noise."""
-<<<<<<< HEAD
     
-=======
-
->>>>>>> 9ad961d2
     # print("SAMPLE SETUP ", steps.shape)
     ts = x.new_ones([x.shape[0]])
 
@@ -68,11 +64,7 @@
     return x
 
 # this new version of sample calls the above four functions to do the work
-<<<<<<< HEAD
-def sample(model, x, steps, eta, extra_args):
-=======
 def sample_split(model, x, steps, eta, extra_args):
->>>>>>> 9ad961d2
     pred = None
     v = None
     sample_state = sample_setup(model, x, steps, eta, extra_args)
@@ -84,7 +76,7 @@
 
 # this is the original version of sample which did everything at once
 @torch.no_grad()
-def sample_original(model, x, steps, eta, extra_args, callback=None):
+def sample(model, x, steps, eta, extra_args, callback=None):
     """Draws samples from a model given starting noise."""
     ts = x.new_ones([x.shape[0]])
 
