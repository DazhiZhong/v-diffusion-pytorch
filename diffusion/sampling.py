import torch
from tqdm.auto import trange

from . import utils

# These 4 sample_foo functions are subroutines called by sample()

<<<<<<< HEAD
def sample_step_pred(model, x, steps, eta, extra_args, ts, alphas, sigmas, i):
    # Get the model output (v, the predicted velocity)
    with torch.cuda.amp.autocast():
        v = model(x, ts * steps[i], **extra_args).float()

    # Predict the noise and the denoised image
    pred = x * alphas[i] - v * sigmas[i]

    return pred, v


def sample_step_noise(model, x, steps, eta, extra_args, ts, alphas, sigmas, i, pred, v):
    eps = x * sigmas[i] + v * alphas[i]

    # If we are not on the last timestep, compute the noisy image for the
    # next timestep.
    if i < len(steps) - 1:
        # If eta > 0, adjust the scaling factor for the predicted noise
        # downward according to the amount of additional noise to add
        ddim_sigma = eta * (sigmas[i + 1]**2 / sigmas[i]**2).sqrt() * \
            (1 - alphas[i]**2 / alphas[i + 1]**2).sqrt()
        adjusted_sigma = (sigmas[i + 1]**2 - ddim_sigma**2).sqrt()

        # Recombine the predicted noise and predicted denoised image in the
        # correct proportions for the next step
        x = pred * alphas[i + 1] + eps * adjusted_sigma

        # Add the correct amount of fresh noise

        if eta:
            x = x + torch.randn_like(x) * ddim_sigma

    return x

def sample_setup(model, x, steps, eta, extra_args):
    """Draws samples from a model given starting noise."""

    # print("SAMPLE SETUP ", steps.shape)
    ts = x.new_ones([x.shape[0]])

    # Create the noise schedule
    alphas, sigmas = utils.t_to_alpha_sigma(steps)

    sample_state = [model, steps, eta, extra_args, ts, alphas, sigmas]
    return sample_state

def sample_step(sample_state, x, i, last_pred, last_v):
    model, steps, eta, extra_args, ts, alphas, sigmas = sample_state
    pred, v = sample_step_pred(model, x, steps, eta, extra_args, ts, alphas, sigmas, i)
    return pred, v, x


def sample_noise(sample_state, x, i, last_pred, last_v):
    model, steps, eta, extra_args, ts, alphas, sigmas = sample_state
    if last_pred != None:
        x = sample_step_noise(model, x, steps, eta, extra_args, ts, alphas, sigmas, i, last_pred, last_v)
    return x

# this new version of sample calls the above four functions to do the work
def sample(model, x, steps, eta, extra_args):
    pred = None
    v = None
    sample_state = sample_setup(model, x, steps, eta, extra_args)
    for i in trange(len(steps)):
        pred, v, x = sample_step(sample_state, x, i, pred, v)
        x = sample_noise(sample_state, x, i, pred, v)

    return pred

# this is the original version of sample which did everything at once
@torch.no_grad()
def sample_original(model, x, steps, eta, extra_args):
=======
@torch.no_grad()
def sample(model, x, steps, eta, extra_args, callback=None):
>>>>>>> 8f319122
    """Draws samples from a model given starting noise."""
    ts = x.new_ones([x.shape[0]])

    # Create the noise schedule
    alphas, sigmas = utils.t_to_alpha_sigma(steps)

    # The sampling loop
    for i in trange(len(steps)):

        # Get the model output (v, the predicted velocity)
        with torch.cuda.amp.autocast():
            v = model(x, ts * steps[i], **extra_args).float()

        # Predict the noise and the denoised image
        pred = x * alphas[i] - v * sigmas[i]
        eps = x * sigmas[i] + v * alphas[i]

        # Call the callback
        if callback is not None:
            callback({'x': x, 'i': i, 't': steps[i], 'v': v, 'pred': pred})

        # If we are not on the last timestep, compute the noisy image for the
        # next timestep.
        if i < len(steps) - 1:
            # If eta > 0, adjust the scaling factor for the predicted noise
            # downward according to the amount of additional noise to add
            ddim_sigma = eta * (sigmas[i + 1]**2 / sigmas[i]**2).sqrt() * \
                (1 - alphas[i]**2 / alphas[i + 1]**2).sqrt()
            adjusted_sigma = (sigmas[i + 1]**2 - ddim_sigma**2).sqrt()

            # Recombine the predicted noise and predicted denoised image in the
            # correct proportions for the next step
            x = pred * alphas[i + 1] + eps * adjusted_sigma

            # Add the correct amount of fresh noise
            if eta:
                x += torch.randn_like(x) * ddim_sigma

    # If we are on the last timestep, output the denoised image
    return pred


@torch.no_grad()
def cond_sample(model, x, steps, eta, extra_args, cond_fn, callback=None):
    """Draws guided samples from a model given starting noise."""
    ts = x.new_ones([x.shape[0]])

    # Create the noise schedule
    alphas, sigmas = utils.t_to_alpha_sigma(steps)

    # The sampling loop
    for i in trange(len(steps)):

        # Get the model output
        with torch.enable_grad():
            x = x.detach().requires_grad_()
            with torch.cuda.amp.autocast():
                v = model(x, ts * steps[i], **extra_args)

            pred = x * alphas[i] - v * sigmas[i]

            # Call the callback
            if callback is not None:
                callback({'x': x, 'i': i, 't': steps[i], 'v': v.detach(), 'pred': pred.detach()})

            if steps[i] < 1:
                cond_grad = cond_fn(x, ts * steps[i], pred, **extra_args).detach()
                v = v.detach() - cond_grad * (sigmas[i] / alphas[i])
            else:
                v = v.detach()

        # Predict the noise and the denoised image
        pred = x * alphas[i] - v * sigmas[i]
        eps = x * sigmas[i] + v * alphas[i]

        # If we are not on the last timestep, compute the noisy image for the
        # next timestep.
        if i < len(steps) - 1:
            # If eta > 0, adjust the scaling factor for the predicted noise
            # downward according to the amount of additional noise to add
            ddim_sigma = eta * (sigmas[i + 1]**2 / sigmas[i]**2).sqrt() * \
                (1 - alphas[i]**2 / alphas[i + 1]**2).sqrt()
            adjusted_sigma = (sigmas[i + 1]**2 - ddim_sigma**2).sqrt()

            # Recombine the predicted noise and predicted denoised image in the
            # correct proportions for the next step
            x = pred * alphas[i + 1] + eps * adjusted_sigma

            # Add the correct amount of fresh noise
            if eta:
                x += torch.randn_like(x) * ddim_sigma

    # If we are on the last timestep, output the denoised image
    return pred


@torch.no_grad()
def reverse_sample(model, x, steps, extra_args, callback=None):
    """Finds a starting latent that would produce the given image with DDIM
    (eta=0) sampling."""
    ts = x.new_ones([x.shape[0]])

    # Create the noise schedule
    alphas, sigmas = utils.t_to_alpha_sigma(steps)

    # The sampling loop
    for i in trange(len(steps) - 1):

        # Get the model output (v, the predicted velocity)
        with torch.cuda.amp.autocast():
            v = model(x, ts * steps[i], **extra_args).float()

        # Predict the noise and the denoised image
        pred = x * alphas[i] - v * sigmas[i]
        eps = x * sigmas[i] + v * alphas[i]

        # Call the callback
        if callback is not None:
            callback({'x': x, 'i': i, 't': steps[i], 'v': v, 'pred': pred})

        # Recombine the predicted noise and predicted denoised image in the
        # correct proportions for the next step
        x = pred * alphas[i + 1] + eps * sigmas[i + 1]

    return x<|MERGE_RESOLUTION|>--- conflicted
+++ resolved
@@ -5,7 +5,6 @@
 
 # These 4 sample_foo functions are subroutines called by sample()
 
-<<<<<<< HEAD
 def sample_step_pred(model, x, steps, eta, extra_args, ts, alphas, sigmas, i):
     # Get the model output (v, the predicted velocity)
     with torch.cuda.amp.autocast():
@@ -65,7 +64,7 @@
     return x
 
 # this new version of sample calls the above four functions to do the work
-def sample(model, x, steps, eta, extra_args):
+def sample_split(model, x, steps, eta, extra_args):
     pred = None
     v = None
     sample_state = sample_setup(model, x, steps, eta, extra_args)
@@ -77,11 +76,7 @@
 
 # this is the original version of sample which did everything at once
 @torch.no_grad()
-def sample_original(model, x, steps, eta, extra_args):
-=======
-@torch.no_grad()
 def sample(model, x, steps, eta, extra_args, callback=None):
->>>>>>> 8f319122
     """Draws samples from a model given starting noise."""
     ts = x.new_ones([x.shape[0]])
 
